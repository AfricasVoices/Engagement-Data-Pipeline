from core_data_modules.cleaners import swahili
from dateutil.parser import isoparse

from src.pipeline_configuration_spec import *

PIPELINE_CONFIGURATION = PipelineConfiguration(
    pipeline_name="engagement-db-test",
    # TODO: store in messages and individuals_filter list of functions.
    project_start_date=isoparse("2021-03-01T10:30:00+03:00"),
    project_end_date=isoparse("2100-01-01T00:00:00+03:00"),
    test_participant_uuids=[
        "avf-participant-uuid-51c15546-58a0-4ab1-b465-e65b71462a8f"
    ],
    engagement_database=EngagementDatabaseClientConfiguration(
        credentials_file_url="gs://avf-credentials/firebase-test.json",
        database_path="engagement_db_experiments/experimental_test"
    ),
    uuid_table=UUIDTableClientConfiguration(
        credentials_file_url="gs://avf-credentials/firebase-test.json",
        table_name="_engagement_db_test",
        uuid_prefix="avf-participant-uuid-"
    ),
    operations_dashboard=OperationsDashboardConfiguration(
        credentials_file_url="gs://avf-credentials/avf-dashboards-firebase-adminsdk-gvecb-ef772e79b6.json",
    ),
    rapid_pro_sources=[
        RapidProSource(
            rapid_pro=RapidProClientConfiguration(
                domain="textit.com",
                token_file_url="gs://avf-credentials/experimental-test-text-it-token.txt"
            ),
            sync_config=RapidProToEngagementDBConfiguration(
                flow_result_configurations=[
                    FlowResultConfiguration("test_pipeline_daniel_activation", "rqa_s01e01", "s01e01"),
                    FlowResultConfiguration("test_pipeline_daniel_demog", "constituency", "location"),
                    FlowResultConfiguration("test_pipeline_daniel_demog", "age", "age"),
                    FlowResultConfiguration("test_pipeline_daniel_demog", "gender", "gender"),
                ]
            )
        )
    ],
    coda_sync=CodaConfiguration(
        coda=CodaClientConfiguration(credentials_file_url="gs://avf-credentials/coda-staging.json"),
        sync_config=CodaSyncConfiguration(
            dataset_configurations=[
                CodaDatasetConfiguration(
                    coda_dataset_id="TEST_gender",
                    engagement_db_dataset="gender",
                    code_scheme_configurations=[
                        CodeSchemeConfiguration(code_scheme=load_code_scheme("gender"), auto_coder=swahili.DemographicCleaner.clean_gender)
                    ],
                    ws_code_string_value="gender"
                ),
                CodaDatasetConfiguration(
                    coda_dataset_id="TEST_location",
                    engagement_db_dataset="location",
                    code_scheme_configurations=[
                        CodeSchemeConfiguration(code_scheme=load_code_scheme("kenya_constituency"), auto_coder=None),
                        CodeSchemeConfiguration(code_scheme=load_code_scheme("kenya_county"), auto_coder=None)
                    ],
                    ws_code_string_value="location"
                ),
                CodaDatasetConfiguration(
                    coda_dataset_id="TEST_age",
                    engagement_db_dataset="age",
                    code_scheme_configurations=[
                        CodeSchemeConfiguration(code_scheme=load_code_scheme("age"), auto_coder=None), #Todo add auto_code function
                    ],
                    ws_code_string_value="age"
                ),
                CodaDatasetConfiguration(
                    coda_dataset_id="TEST_s01e01",
                    engagement_db_dataset="s01e01",
                    code_scheme_configurations=[
                        CodeSchemeConfiguration(code_scheme=load_code_scheme("s01e01"), auto_coder=None)
                    ],
                    ws_code_string_value="s01e01"
                ),
            ],
            ws_correct_dataset_code_scheme=load_code_scheme("ws_correct_dataset")
        )
    ),
    rapid_pro_target=RapidProTarget(
        rapid_pro=RapidProClientConfiguration(
            domain="textit.com",
            token_file_url="gs://avf-credentials/experimental-sync-test-textit-token.txt"
        ),
        sync_config=EngagementDBToRapidProConfiguration(
            consent_withdrawn_dataset=DatasetConfiguration(
                engagement_db_datasets=["gender", "location", "age", "s01e01"],
                rapid_pro_contact_field=ContactField(key="engagement_db_consent_withdrawn", label="Engagement DB Consent Withdrawn")
            ),
            write_mode=WriteModes.CONCATENATE_TEXTS
        )
    ),
    analysis=AnalysisConfiguration(
        google_drive_upload=GoogleDriveUploadConfiguration(
            credentials_file_url="gs://avf-credentials/pipeline-runner-service-acct-avf-data-core-64cc71459fe7.json",
            drive_dir="pipeline_upload_test"
        ),
        dataset_configurations=[
            AnalysisDatasetConfiguration(
                engagement_db_datasets=["s01e01"],
                dataset_type=DatasetTypes.RESEARCH_QUESTION_ANSWER,
                raw_dataset="s01e01_raw",
                coding_configs=[
                    CodingConfiguration(
                        code_scheme=load_code_scheme("s01e01"),
                        analysis_dataset="s01e01"
                    )
                ]
            ),
            AnalysisDatasetConfiguration(
                engagement_db_datasets=["gender"],
                dataset_type=DatasetTypes.DEMOGRAPHIC,
                raw_dataset="gender_raw",
                coding_configs=[
                    CodingConfiguration(
                        code_scheme=load_code_scheme("gender"),
                        analysis_dataset="gender"
                    )
                ]
            ),
            AnalysisDatasetConfiguration(
                engagement_db_datasets=["location"],
                dataset_type=DatasetTypes.DEMOGRAPHIC,
                raw_dataset="location_raw",
                coding_configs=[
                    CodingConfiguration(
                        code_scheme=load_code_scheme("kenya_county"),
                        analysis_dataset="kenya_county",
                        kenya_analysis_location=AnalysisLocations.KENYA_COUNTY
                    ),
                    CodingConfiguration(
                        code_scheme=load_code_scheme("kenya_constituency"),
                        analysis_dataset="kenya_constituency",
                        kenya_analysis_location=AnalysisLocations.KENYA_CONSTITUENCY
                    )
                ]
            ),
            AnalysisDatasetConfiguration(
                engagement_db_datasets=["age"],
                dataset_type=DatasetTypes.DEMOGRAPHIC,
                raw_dataset="age_raw",
                coding_configs=[
                    CodingConfiguration(
                        code_scheme=load_code_scheme("age"),
                        analysis_dataset="age"
                    ),
                    CodingConfiguration(
                        code_scheme=load_code_scheme("age_category"),
                        analysis_dataset="age_category",
                        age_category_config=AgeCategoryConfiguration(
                            age_analysis_dataset="age",
                            categories={
                                (10, 14): "10 to 14",
                                (15, 17): "15 to 17",
                                (18, 35): "18 to 35",
                                (36, 54): "36 to 54",
                                (55, 99): "55 to 99"
                             }
                      )
                    ),
                ]
            )
        ],
        ws_correct_dataset_code_scheme=load_code_scheme("ws_correct_dataset")
    ),
<<<<<<< HEAD
    membership_group_configuration=MembershipGroupConfiguration(
        membership_group_csv_urls={ "listening_group": [
           "gs://avf-project-datasets/2021/TEST-PIPELINE-ENGAGEMENT-DB/test-pipeline-engagement-db-listening-group.csv"
        ]
}
)
=======
    archive_configuration = ArchiveConfiguration(
        archive_upload_bucket = "gs://pipeline-execution-backup-archive",
        bucket_dir_path =  "2021/TEST-PIPELINE_DB"
        )
>>>>>>> a02083de
)<|MERGE_RESOLUTION|>--- conflicted
+++ resolved
@@ -166,17 +166,14 @@
         ],
         ws_correct_dataset_code_scheme=load_code_scheme("ws_correct_dataset")
     ),
-<<<<<<< HEAD
     membership_group_configuration=MembershipGroupConfiguration(
         membership_group_csv_urls={ "listening_group": [
            "gs://avf-project-datasets/2021/TEST-PIPELINE-ENGAGEMENT-DB/test-pipeline-engagement-db-listening-group.csv"
         ]
-}
+},
 )
-=======
     archive_configuration = ArchiveConfiguration(
         archive_upload_bucket = "gs://pipeline-execution-backup-archive",
         bucket_dir_path =  "2021/TEST-PIPELINE_DB"
         )
->>>>>>> a02083de
 )