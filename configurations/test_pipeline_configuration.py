--- conflicted
+++ resolved
@@ -90,13 +90,9 @@
                 credentials_file_url="gs://avf-credentials/pipeline-runner-service-acct-avf-data-core-64cc71459fe7.json"
             ),
             sync_config=GoogleFormToEngagementDBConfiguration(
-<<<<<<< HEAD
-                form_id="1cEeq9ujJTv381xTXEB0oP0vLNnSLIfP9Rz32zL1HnHk",
-=======
                 # Copy of Data Collectors' Questionnaire
                 # https://docs.google.com/forms/d/1L0ax6R4XZJPjHYRbDTvcrEGZXlOzEoshllOxxwqq4M4
                 form_id="1L0ax6R4XZJPjHYRbDTvcrEGZXlOzEoshllOxxwqq4M4",
->>>>>>> 2a5b9701
                 participant_id_configuration=ParticipantIdConfiguration(
                     question_title="What is your phone number",
                     id_type=GoogleFormParticipantIdTypes.KENYA_MOBILE_NUMBER
