--- conflicted
+++ resolved
@@ -108,47 +108,15 @@
         coda=CodaClientConfiguration(credentials_file_url="gs://avf-credentials/coda-staging.json"),
         sync_config=CodaSyncConfiguration(
             dataset_configurations=[
-<<<<<<< HEAD
-                # CodaDatasetConfiguration(
-                #     coda_dataset_id="Kenya_Pool_disabled",
-                #     engagement_db_dataset="kenya_pool_disabled",
-                #     code_scheme_configurations=[
-                #         CodeSchemeConfiguration(code_scheme=load_code_scheme("disabled"), auto_coder=None)  # TODO
-                #     ],
-                #     ws_code_string_value="disabled"
-                # ),
-                CodaDatasetConfiguration(
-                    coda_dataset_id="TEST_location",
-                    engagement_db_dataset="location",
-=======
                 CodaDatasetConfiguration(
                     coda_dataset_id="Kenya_Pool_location",
                     engagement_db_dataset="kenya_pool_location",
->>>>>>> b8ec0b73
                     code_scheme_configurations=[
                         CodeSchemeConfiguration(code_scheme=load_code_scheme("kenya_constituency"), auto_coder=None),
                         CodeSchemeConfiguration(code_scheme=load_code_scheme("kenya_county"), auto_coder=None)
                     ],
                     ws_code_string_value="location"
                 ),
-<<<<<<< HEAD
-                # CodaDatasetConfiguration(
-                #     coda_dataset_id="Kenya_Pool_gender",
-                #     engagement_db_dataset="kenya_pool_gender",
-                #     code_scheme_configurations=[
-                #         CodeSchemeConfiguration(code_scheme=load_code_scheme("gender"), auto_coder=swahili.DemographicCleaner.clean_gender)
-                #     ],
-                #     ws_code_string_value="gender"
-                # ),
-                # CodaDatasetConfiguration(
-                #     coda_dataset_id="Kenya_Pool_age",
-                #     engagement_db_dataset="kenya_pool_age",
-                #     code_scheme_configurations=[
-                #         # CodeSchemeConfiguration(code_scheme=load_code_scheme("age"), auto_coder=None)  # TODO
-                #     ],
-                #     ws_code_string_value="age"
-                # )
-=======
                 CodaDatasetConfiguration(
                     coda_dataset_id="Kenya_Pool_gender",
                     engagement_db_dataset="kenya_pool_gender",
@@ -173,7 +141,6 @@
                     ],
                     ws_code_string_value="disabled"
                 ),
->>>>>>> b8ec0b73
             ],
             ws_correct_dataset_code_scheme=load_code_scheme("kenya_pool_ws_correct_dataset")
         )
