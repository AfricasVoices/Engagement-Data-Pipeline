import argparse
import importlib

from core_data_modules.logging import Logger

from src.engagement_db_to_analysis.engagement_db_to_analysis import generate_analysis_files

log = Logger(__name__)

if __name__ == "__main__":
    parser = argparse.ArgumentParser(description="Runs the engagement to analysis phases of the pipeline")

    parser.add_argument("--dry-run", action="store_true",
                        help="Logs the updates that would be made without updating anything.")
    parser.add_argument("--incremental-cache-path",
                        help="Path to a directory to use to cache results needed for incremental operation.")

    parser.add_argument("user", help="Identifier of the user launching this program")
    parser.add_argument("google_cloud_credentials_file_path", metavar="google-cloud-credentials-file-path",
                        help="Path to a Google Cloud service account credentials file to use to access the "
                             "credentials bucket"),
    parser.add_argument("configuration_module",
                        help="Configuration module to import e.g. 'configurations.test_config'. "
                             "This module must contain a PIPELINE_CONFIGURATION property")
    parser.add_argument("membership_group_dir_path",
                        help="Path to a directory to use to read & write membership group csvs to.")
    parser.add_argument("output_dir", metavar="output-dir",
                        help="Directory to output all analysis results to. This script will create and organise the "
                             "outputs into sensible sub-directories automatically")

    args = parser.parse_args()

    dry_run = args.dry_run
    incremental_cache_path = args.incremental_cache_path

    user = args.user
    google_cloud_credentials_file_path = args.google_cloud_credentials_file_path
    pipeline_config = importlib.import_module(args.configuration_module).PIPELINE_CONFIGURATION
    membership_group_dir_path = args.membership_group_dir_path
    output_dir = args.output_dir

    pipeline = pipeline_config.pipeline_name

    dry_run_text = "(dry run)" if dry_run else ""
    log.info(f"Running the engagement to analysis phases of the pipeline {dry_run_text}")

    # uuid_table = pipeline_config.uuid_table.init_uuid_table_client(google_cloud_credentials_file_path)
    engagement_db = pipeline_config.engagement_database.init_engagement_db_client(google_cloud_credentials_file_path)

<<<<<<< HEAD
    generate_analysis_files(user, google_cloud_credentials_file_path, pipeline_config, engagement_db, membership_group_dir_path,
                            output_dir, incremental_cache_path, dry_run)
=======
    if pipeline_config.analysis is None:
        log.info(f"No analysis configuration specified; exiting")
        exit(0)

    generate_analysis_files(
        user, google_cloud_credentials_file_path, pipeline_config, engagement_db, membership_group_dir_path,
        output_dir, incremental_cache_path
    )
>>>>>>> 60f13b8b
<|MERGE_RESOLUTION|>--- conflicted
+++ resolved
@@ -47,10 +47,6 @@
     # uuid_table = pipeline_config.uuid_table.init_uuid_table_client(google_cloud_credentials_file_path)
     engagement_db = pipeline_config.engagement_database.init_engagement_db_client(google_cloud_credentials_file_path)
 
-<<<<<<< HEAD
-    generate_analysis_files(user, google_cloud_credentials_file_path, pipeline_config, engagement_db, membership_group_dir_path,
-                            output_dir, incremental_cache_path, dry_run)
-=======
     if pipeline_config.analysis is None:
         log.info(f"No analysis configuration specified; exiting")
         exit(0)
@@ -58,5 +54,4 @@
     generate_analysis_files(
         user, google_cloud_credentials_file_path, pipeline_config, engagement_db, membership_group_dir_path,
         output_dir, incremental_cache_path
-    )
->>>>>>> 60f13b8b
+    )