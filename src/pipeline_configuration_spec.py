--- conflicted
+++ resolved
@@ -4,15 +4,6 @@
 
 from core_data_modules.data_models import CodeScheme
 
-<<<<<<< HEAD
-from src.common.configuration import RapidProClientConfiguration, CodaClientConfiguration, UUIDTableClientConfiguration, \
-    EngagementDatabaseClientConfiguration
-from src.engagement_db_coda_sync.configuration import CodaSyncConfiguration, CodaDatasetConfiguration, \
-    CodeSchemeConfiguration
-from src.engagement_db_to_rapid_pro.configuration import EngagementDBToRapidProConfiguration, DatasetConfiguration, \
-    WriteModes, ContactField
-from src.rapid_pro_to_engagement_db.configuration import FlowResultConfiguration
-=======
 from src.common.configuration import (RapidProClientConfiguration, CodaClientConfiguration, UUIDTableClientConfiguration,
                                       EngagementDatabaseClientConfiguration)
 from src.engagement_db_coda_sync.configuration import (CodaSyncConfiguration, CodaDatasetConfiguration,
@@ -20,8 +11,6 @@
 from src.engagement_db_to_rapid_pro.configuration import (EngagementDBToRapidProConfiguration, DatasetConfiguration,
                                                           WriteModes, ContactField)
 from src.rapid_pro_to_engagement_db.configuration import FlowResultConfiguration, RapidProToEngagementDBConfiguration
-
->>>>>>> e1e9f977
 from src.engagement_db_to_analysis.configuration import AnalysisDatasetConfiguration, DatasetTypes
 
 
@@ -51,16 +40,10 @@
 @dataclass
 class PipelineConfiguration:
     pipeline_name: str
-<<<<<<< HEAD
-=======
-    project_start_date: datetime
-    project_end_date: datetime
-    filter_test_messages: bool
->>>>>>> e1e9f977
     engagement_database: EngagementDatabaseClientConfiguration
     uuid_table: UUIDTableClientConfiguration
-    project_start_date: str = None
-    project_end_date: str = None
+    project_start_date: datetime = None
+    project_end_date: datetime = None
     filter_test_messages: bool = None
     description: str = None
     rapid_pro_sources: [RapidProSource] = None
