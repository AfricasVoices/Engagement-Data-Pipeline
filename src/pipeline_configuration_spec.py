--- conflicted
+++ resolved
@@ -40,20 +40,14 @@
 @dataclass
 class PipelineConfiguration:
     pipeline_name: str
-<<<<<<< HEAD
-    project_start_date: str
-    project_end_date: str
-    filter_test_messages: bool
-    test_participant_uids: []
-=======
->>>>>>> c01bb0df
+    test_participant_uids: list()
     engagement_database: EngagementDatabaseClientConfiguration
     uuid_table: UUIDTableClientConfiguration
     project_start_date: datetime = None
     project_end_date: datetime = None
     filter_test_messages: bool = None
     description: str = None
-    rapid_pro_sources: [RapidProSource] = None
+    rapid_pro_sources: list(RapidProSource) = None
     coda_sync: CodaConfiguration = None
     rapid_pro_target: RapidProTarget = None
-    analysis_config: [AnalysisDatasetConfiguration] = None+    analysis_config: list(AnalysisDatasetConfiguration) = None