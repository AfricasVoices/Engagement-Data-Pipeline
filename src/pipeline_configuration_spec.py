import json
from dataclasses import dataclass
from datetime import datetime

from core_data_modules.data_models import CodeScheme

from src.common.configuration import (RapidProClientConfiguration, CodaClientConfiguration, UUIDTableClientConfiguration,
                                      EngagementDatabaseClientConfiguration)
from src.engagement_db_coda_sync.configuration import (CodaSyncConfiguration, CodaDatasetConfiguration,
                                                       CodeSchemeConfiguration)
from src.engagement_db_to_rapid_pro.configuration import (EngagementDBToRapidProConfiguration, DatasetConfiguration,
                                                          WriteModes, ContactField)
from src.rapid_pro_to_engagement_db.configuration import (FlowResultConfiguration, UuidFilter,
                                                          RapidProToEngagementDBConfiguration)
from src.engagement_db_to_analysis.configuration import (AnalysisDatasetConfiguration, DatasetTypes,
<<<<<<< HEAD
    AgeCategoryConfiguration, CodingConfiguration, AnalysisConfiguration)
=======
                                                         CodingConfiguration, AnalysisConfiguration)
>>>>>>> 13028e6f


def load_code_scheme(fname):
    with open(f"code_schemes/{fname}.json") as f:
        return CodeScheme.from_firebase_map(json.load(f))


@dataclass
class RapidProSource:
    rapid_pro: RapidProClientConfiguration
    sync_config: RapidProToEngagementDBConfiguration


@dataclass
class CodaConfiguration:
    coda: CodaClientConfiguration
    sync_config: CodaSyncConfiguration


@dataclass
class RapidProTarget:
    rapid_pro: RapidProClientConfiguration
    sync_config: EngagementDBToRapidProConfiguration


@dataclass
class PipelineConfiguration:
    pipeline_name: str

    engagement_database: EngagementDatabaseClientConfiguration
    uuid_table: UUIDTableClientConfiguration
    project_start_date: datetime = None
    project_end_date: datetime = None
    test_participant_uuids: [] = None
    description: str = None
    rapid_pro_sources: [RapidProSource] = None
    coda_sync: CodaConfiguration = None
    rapid_pro_target: RapidProTarget = None
    analysis_configs: AnalysisConfiguration = None<|MERGE_RESOLUTION|>--- conflicted
+++ resolved
@@ -13,11 +13,7 @@
 from src.rapid_pro_to_engagement_db.configuration import (FlowResultConfiguration, UuidFilter,
                                                           RapidProToEngagementDBConfiguration)
 from src.engagement_db_to_analysis.configuration import (AnalysisDatasetConfiguration, DatasetTypes,
-<<<<<<< HEAD
     AgeCategoryConfiguration, CodingConfiguration, AnalysisConfiguration)
-=======
-                                                         CodingConfiguration, AnalysisConfiguration)
->>>>>>> 13028e6f
 
 
 def load_code_scheme(fname):
