from dateutil.parser import isoparse

from core_data_modules.logging import Logger
from core_data_modules.util import TimeUtils

from src.engagement_db_to_analysis.cache import EngagementAnalysisCache

log = Logger(__name__)


def serialise_message(msg):

    msg = msg.to_dict()
    msg["timestamp"] = TimeUtils.datetime_to_utc_iso_string(msg["timestamp"])
    msg["last_updated"] = TimeUtils.datetime_to_utc_iso_string(msg["last_updated"])

    return msg

def get_project_messages_from_engagement_db(pipeline_config, engagement_db, cache_path=None):
    """

    Downloads project messages from engagement database. It performs a full download if there is no previous export and
    incrementally otherwise.

    :param pipeline_config: Pipeline configuration module.
    :type pipeline_config: PIPELINE_CONFIGURATION
    :param engagement_db: Engagement database to download the messages from.
    :type engagement_db: engagement_database.EngagementDatabase
    :param cache_path: Directory containing engagement_db dataset files and a timestamp generated from a previous export.
    :type cache_path: str
    :return: engagement_db_dataset_messages_map of engagement_db_dataset to list of messages.
<<<<<<< HEAD
    :rtype: dict of engagement_db_dataset -> list of messages
=======
    :rtype: dict of str -> list of Message
>>>>>>> 9c2db9fa
    """

    log.info(f"Initialising EngagementAnalysisCache at'{cache_path}'")
    cache = EngagementAnalysisCache(cache_path)

    engagement_db_dataset_messages_map = {} # of engagement_db_dataset to list of messages
    for coda_dataset_config in pipeline_config.coda_sync.sync_config.dataset_configurations:

        engagement_db_dataset = coda_dataset_config.engagement_db_dataset
        latest_message_timestamp = cache.get_latest_message_timestamp(engagement_db_dataset)
        previous_export = cache.get_previous_export_messages(engagement_db_dataset)

        messages = []
        if latest_message_timestamp is not None:

            log.info(f"Downloading {engagement_db_dataset} messages created after the previous run...")
            previous_message_ids = set()
            for msg in previous_export:
                previous_message_ids.add(msg["message_id"])

            new_messages_filter = lambda q: q \
                .where("dataset", "==", engagement_db_dataset) \
                .where("message_id", "not-in", previous_message_ids)

            new_messages = engagement_db.get_messages(filter=new_messages_filter)
            messages.extend(serialise_message(msg) for msg in new_messages)
            log.debug(f"Downloaded {len(new_messages)} new messages")

            log.info(f"Downloading {engagement_db_dataset} messages updated after the previous run...")
            # 1. Download messages that have been updated after the previous run.
            # 2. Check for messages that have been moved to a different dataset after the previous run through ws correction.
            # 3. Remove those have been moved.
            # 4. Update those with updated msg properties e.g labels or status.
            updated_messages_filter = lambda q: q \
                .where("message_id", "in", previous_message_ids) \
                .where("last_updated", ">", latest_message_timestamp)

            updated_messages = engagement_db.get_messages(filter=updated_messages_filter)
            updated_message_count = 0
            moved_messages_count = 0
            for msg in updated_messages:
                if msg.dataset != engagement_db_dataset:
                    moved_messages_count += 1
                    continue
                messages.append(serialise_message(msg))
                updated_message_count += 1

            log.debug(f"{moved_messages_count} {engagement_db_dataset} cache message(s) moved to a different dataset")
            log.debug(f"Updated {updated_message_count} cache message(s)")

            # Retain cache messages that have not been updated in engagement db
            updated_message_ids = {msg.message_id for msg in updated_messages}
            for msg in previous_export:
                if msg["message_id"] not in updated_message_ids:
                    messages.append(msg)
        else:
            log.warning(f"{engagement_db_dataset} previous export file does not exist, "
                        f"performing a full download ...")

            full_download_filter = lambda q: q \
                .where("dataset", "==", engagement_db_dataset)

            messages.extend(msg.to_dict() for msg in engagement_db.get_messages(filter=full_download_filter))

        engagement_db_dataset_messages_map[engagement_db_dataset] = messages

        for msg in messages:
            # Update latest_message_timestamp
            if latest_message_timestamp is None or isoparse(msg["last_updated"]) > latest_message_timestamp:
                latest_message_timestamp = isoparse(msg["last_updated"])

        # Export latest message timestamp to cache
        cache.set_latest_message_timestamp(engagement_db_dataset, latest_message_timestamp)

        # Export project engagement_dataset files
        cache.export_engagement_db_dataset(engagement_db_dataset, messages)

    return engagement_db_dataset_messages_map

#TODO: Filter Messages
def filter_messages():
    return None

#TODO: Fold messages by uid
def fold_messages_by_uid():
    return None<|MERGE_RESOLUTION|>--- conflicted
+++ resolved
@@ -29,11 +29,7 @@
     :param cache_path: Directory containing engagement_db dataset files and a timestamp generated from a previous export.
     :type cache_path: str
     :return: engagement_db_dataset_messages_map of engagement_db_dataset to list of messages.
-<<<<<<< HEAD
-    :rtype: dict of engagement_db_dataset -> list of messages
-=======
     :rtype: dict of str -> list of Message
->>>>>>> 9c2db9fa
     """
 
     log.info(f"Initialising EngagementAnalysisCache at'{cache_path}'")
