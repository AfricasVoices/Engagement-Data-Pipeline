from core_data_modules.logging import Logger
from core_data_modules.util import TimeUtils
from core_data_modules.traced_data import TracedData, Metadata

from src.engagement_db_to_analysis.cache import AnalysisCache
from src.engagement_db_to_analysis.traced_data_filters import filter_messages


log = Logger(__name__)


<<<<<<< HEAD
def _get_project_messages_from_engagement_db(analysis_dataset_configurations, engagement_db, cache_path=None):
    """
    Gets project messages from engagement database.

    :param analysis_dataset_configurations: Analysis dataset configuration in pipeline configuration module.
    :type analysis_dataset_configurations: src.engagement_db_to_analysis.configuration.AnalysisDatasetConfiguration
=======
def _get_project_messages_from_engagement_db(analysis_configurations, engagement_db, cache_path=None):
    """
    Downloads project messages from engagement database. It performs a full download if there is no cache path and
    incrementally otherwise.

    :param analysis_config: Analysis dataset configuration in pipeline configuration module.
    :type analysis_config: pipeline_config.analysis_configs
>>>>>>> 8fb82bd1
    :param engagement_db: Engagement database to download the messages from.
    :type engagement_db: engagement_database.EngagementDatabase
    :param cache_path: Path to a directory to use to cache results needed for incremental operation.
                       If None, runs in non-incremental mode.
    :type cache_path: str
    :return: engagement_db_dataset_messages_map of engagement_db_dataset to list of messages.
    :rtype: dict of str -> list of engagement_database.data_models.Message
    """

    if cache_path is None:
        cache = None
        log.warning(f"No `cache_path` provided. This tool will perform a full download of project messages from engagement database")
    else:
        log.info(f"Initialising EngagementAnalysisCache at '{cache_path}/engagement_db_to_analysis'")
        cache = AnalysisCache(f"{cache_path}/engagement_db_to_analysis")

    engagement_db_dataset_messages_map = {}  # of engagement_db_dataset to list of messages
    for analysis_dataset_config in analysis_dataset_configurations:
        for engagement_db_dataset in analysis_dataset_config.engagement_db_datasets:
            messages = []
            latest_message_timestamp = None if cache is None else cache.get_latest_message_timestamp(engagement_db_dataset)
            if latest_message_timestamp is not None:
                log.info(f"Performing incremental download for {engagement_db_dataset} messages...")

                # Download messages that have been updated/created after the previous run
                incremental_messages_filter = lambda q: q \
                    .where("dataset", "==", engagement_db_dataset) \
                    .where("last_updated", ">", latest_message_timestamp)

                messages.extend(engagement_db.get_messages(filter=incremental_messages_filter))

                # Check and remove cache messages that have been ws corrected after the previous run
                ws_corrected_messages_filter = lambda q: q \
                    .where("previous_datasets", "array_contains", engagement_db_dataset) \
                    .where("last_updated", ">", latest_message_timestamp)

                ws_corrected_messages = engagement_db.get_messages(filter=ws_corrected_messages_filter)

                cache_messages = cache.get_messages(engagement_db_dataset)
                for msg in cache_messages:
                    if msg.message_id in {msg.message_id for msg in ws_corrected_messages}:
                        continue
                    messages.append(msg)

            else:
                log.warning(f"Performing a full download for {engagement_db_dataset} messages...")

                full_download_filter = lambda q: q \
                    .where("dataset", "==", engagement_db_dataset)

                messages.extend(engagement_db.get_messages(filter=full_download_filter))

            engagement_db_dataset_messages_map[engagement_db_dataset] = messages

            # Update latest_message_timestamp
            for msg in messages:
                msg_last_updated = msg.last_updated
                if latest_message_timestamp is None or msg_last_updated > latest_message_timestamp:
                    latest_message_timestamp = msg_last_updated

            if cache is not None:
                # Export latest message timestamp to cache
                if latest_message_timestamp is not None:
                    cache.set_latest_message_timestamp(engagement_db_dataset, latest_message_timestamp)

                # Export project engagement_dataset files
                if len(messages) > 0:
                    cache.set_messages(engagement_db_dataset, messages)

    return engagement_db_dataset_messages_map


def _convert_messages_to_traced_data(user, messages_map):
    """
    Converts messages dict objects to TracedData objects.

    :param user: Identifier of user running the pipeline.
    :type user: str
    :param messages_map: Dict of engagement db dataset -> list of Messages in that dataset.
    :type messages_map: dict of str -> list of engagement_database.data_models.Message
    :return: A list of Traced data message objects.
    :type: list of Traced data
    """
    messages_traced_data = []
    for engagement_db_dataset in messages_map:
        engagement_db_dataset_messages = messages_map[engagement_db_dataset]
        for msg in engagement_db_dataset_messages:
            messages_traced_data.append(TracedData(
                msg.to_dict(serialize_datetimes_to_str=True),
                Metadata(user, Metadata.get_call_location(), TimeUtils.utc_now_as_iso_string())
            ))

    log.info(f"Converted {len(messages_traced_data)} raw messages to TracedData")

    return messages_traced_data


def _fold_messages_by_uid(user, messages_traced_data):
    """
    Groups Messages TracedData objects into Individual TracedData objects.

    :param user: Identifier of user running the pipeline.
    :type user: str
    :param messages_traced_data: Messages TracedData objects to group.
    :type messages_traced_data: list of TracedData
    :return: Individual TracedData objects.
    :rtype: dict of uid -> individual TracedData objects.
    """

    participants_traced_data_map = {}
    for message in messages_traced_data:
        participant_uuid = message["participant_uuid"]
        message_dataset = message["dataset"]

        # Create an empty TracedData for this participant if this participant hasn't been seen yet.
        if participant_uuid not in participants_traced_data_map.keys():
            participants_traced_data_map[participant_uuid] = \
                TracedData({}, Metadata(user, Metadata.get_call_location(), TimeUtils.utc_now_as_iso_string()))

        # Get the existing list of messages for this dataset, if it exists, otherwise initialise with []
        participant_td = participants_traced_data_map[participant_uuid]
        participant_dataset_messages = participant_td.get(message_dataset, [])

        # Append this message to the list of messages for this dataset, and write-back to TracedData.
        participant_dataset_messages = participant_dataset_messages.copy()
        participant_dataset_messages.append(dict(message))
        participant_td.append_data(
            {message_dataset: participant_dataset_messages},
            Metadata(user, Metadata.get_call_location(), TimeUtils.utc_now_as_iso_string())
        )
        # Append the message's traced data, as it contains the history of which filters were passed.
        message.hide_keys(message.keys(), Metadata(user, Metadata.get_call_location(), TimeUtils.utc_now_as_iso_string()))
        participant_td.append_traced_data(
            "message_history", message,
            Metadata(user, Metadata.get_call_location(), TimeUtils.utc_now_as_iso_string())
        )

    return participants_traced_data_map


def generate_analysis_files(user, pipeline_config, engagement_db, cache_path=None):
    analysis_dataset_configurations = pipeline_config.analysis_configs.dataset_configurations
    messages_map = _get_project_messages_from_engagement_db(analysis_dataset_configurations, engagement_db, cache_path)

    messages_traced_data = _convert_messages_to_traced_data(user, messages_map)

    messages_traced_data = filter_messages(user, messages_traced_data, pipeline_config)

    participants_traced_data_map = _fold_messages_by_uid(user, messages_traced_data)

    return participants_traced_data_map<|MERGE_RESOLUTION|>--- conflicted
+++ resolved
@@ -9,22 +9,13 @@
 log = Logger(__name__)
 
 
-<<<<<<< HEAD
 def _get_project_messages_from_engagement_db(analysis_dataset_configurations, engagement_db, cache_path=None):
-    """
-    Gets project messages from engagement database.
-
-    :param analysis_dataset_configurations: Analysis dataset configuration in pipeline configuration module.
-    :type analysis_dataset_configurations: src.engagement_db_to_analysis.configuration.AnalysisDatasetConfiguration
-=======
-def _get_project_messages_from_engagement_db(analysis_configurations, engagement_db, cache_path=None):
     """
     Downloads project messages from engagement database. It performs a full download if there is no cache path and
     incrementally otherwise.
 
-    :param analysis_config: Analysis dataset configuration in pipeline configuration module.
-    :type analysis_config: pipeline_config.analysis_configs
->>>>>>> 8fb82bd1
+    :param analysis_dataset_configurations: Analysis dataset configuration in pipeline configuration module.
+    :type analysis_dataset_configurations: src.engagement_db_to_analysis.configuration.AnalysisDatasetConfiguration
     :param engagement_db: Engagement database to download the messages from.
     :type engagement_db: engagement_database.EngagementDatabase
     :param cache_path: Path to a directory to use to cache results needed for incremental operation.
