from core_data_modules.logging import Logger
from core_data_modules.util import TimeUtils
from core_data_modules.traced_data import TracedData, Metadata, TracedData

from src.engagement_db_to_analysis.cache import AnalysisCache
from src.engagement_db_to_analysis.traced_data_filters import filter_messages, filter_participants
from src.engagement_db_to_analysis.data_wrangling_functions import run_data_wrangling_functions


log = Logger(__name__)


def _get_project_messages_from_engagement_db(analysis_dataset_config, engagement_db, cache_path):
    """

    Downloads project messages from engagement database. It performs a full download if there is no previous export and
    incrementally otherwise.

    :param analysis_dataset_config: Analysis dataset configuration in pipeline configuration module.
    :type analysis_dataset_config: pipeline_config.analysis_dataset_config
    :param engagement_db: Engagement database to download the messages from.
    :type engagement_db: engagement_database.EngagementDatabase
    :param cache_path: Directory to use for the fetch cache, containing engagement_db dataset files and a timestamp generated from a previous run.
    :type cache_path: str
    :return: engagement_db_dataset_messages_map of engagement_db_dataset to list of messages.
    :rtype: dict of str -> list of engagement_database.data_models.Message
    """

    log.info(f"Initialising EngagementAnalysisCache at '{cache_path}/engagement_db_to_analysis'")
    cache = AnalysisCache(f"{cache_path}/engagement_db_to_analysis")

    engagement_db_dataset_messages_map = {}  # of engagement_db_dataset to list of messages
<<<<<<< HEAD
    for config in analysis_configurations:
        for engagement_db_dataset in config.engagement_db_datasets:
=======
    for dataset_config in analysis_dataset_config:
        for engagement_db_dataset in dataset_config.engagement_db_datasets:

>>>>>>> 4a4ce074
            messages = []
            latest_message_timestamp = cache.get_latest_message_timestamp(engagement_db_dataset)
            if latest_message_timestamp is not None:
                log.info(f"Performing incremental download for {engagement_db_dataset} messages...")

                # Download messages that have been updated/created after the previous run
                incremental_messages_filter = lambda q: q \
                    .where("dataset", "==", engagement_db_dataset) \
                    .where("last_updated", ">", latest_message_timestamp)

                messages.extend(engagement_db.get_messages(filter=incremental_messages_filter))

                # Check and remove cache messages that have been ws corrected after the previous run
                ws_corrected_messages_filter = lambda q: q \
                    .where("previous_datasets", "array_contains", engagement_db_dataset) \
                    .where("last_updated", ">", latest_message_timestamp)

                ws_corrected_messages = engagement_db.get_messages(filter=ws_corrected_messages_filter)

                cache_messages = cache.get_messages(engagement_db_dataset)
                for msg in cache_messages:
                    if msg.message_id in {msg.message_id for msg in ws_corrected_messages}:
                        continue
                    messages.append(msg)

            else:
                log.warning(f"Performing a full download for {engagement_db_dataset} messages...")

                full_download_filter = lambda q: q \
                    .where("dataset", "==", engagement_db_dataset)

                messages.extend(engagement_db.get_messages(filter=full_download_filter))

            engagement_db_dataset_messages_map[engagement_db_dataset] = messages

            # Update latest_message_timestamp
            for msg in messages:
                msg_last_updated = msg.last_updated
                if latest_message_timestamp is None or msg_last_updated > latest_message_timestamp:
                    latest_message_timestamp = msg_last_updated

            # Export latest message timestamp to cache
            if latest_message_timestamp is not None or len(messages) > 0:
                cache.set_latest_message_timestamp(engagement_db_dataset, latest_message_timestamp)

            # Export project engagement_dataset files
            cache.set_messages(engagement_db_dataset, messages)

    return engagement_db_dataset_messages_map


def _convert_messages_to_traced_data(user, messages_map):
    """
    Converts messages dict objects to TracedData objects.

    :param user: Identifier of user running the pipeline.
    :type user: str
    :param messages_map: Dict of engagement db dataset -> list of Messages in that dataset.
    :type messages_map: dict of str -> list of engagement_database.data_models.Message
    :return: A list of Traced data message objects.
    :type: list of Traced data
    """
    messages_traced_data = []
    for engagement_db_dataset in messages_map:
        engagement_db_dataset_messages = messages_map[engagement_db_dataset]
        for msg in engagement_db_dataset_messages:
            messages_traced_data.append(TracedData(
                msg.to_dict(serialize_datetimes_to_str=True),
                Metadata(user, Metadata.get_call_location(), TimeUtils.utc_now_as_iso_string())
            ))

    log.info(f"Converted {len(messages_traced_data)} raw messages to TracedData")

    return messages_traced_data

<<<<<<< HEAD

def _fold_messages_by_uid(user, messages_traced_data):
=======
def _fold_messages_by_uid(user, messages_traced_data, analysis_dataset_config):
>>>>>>> 4a4ce074
    """
    Groups Messages TracedData objects into Individual TracedData objects.

    :param user: Identifier of user running the pipeline.
    :type user: str
    :param messages_traced_data: Messages TracedData objects to group.
    :type messages_traced_data: list of TracedData
    :param analysis_dataset_config: Analysis dataset configuration in pipeline configuration module.
    :type analysis_dataset_config: pipeline_config.analysis_dataset_config 
    :return: Participant TracedData objects.
    :rtype: dict of uid -> participant TracedData objects.
    """

    participants_traced_data_map = {}
    for message in messages_traced_data:
        
        participant_uuid = message["participant_uuid"]

<<<<<<< HEAD
        # Create an empty TracedData for this participant if this participant hasn't been seen yet.
        if participant_uuid not in participants_traced_data_map.keys():
            participants_traced_data_map[participant_uuid] = \
                TracedData({}, Metadata(user, Metadata.get_call_location(), TimeUtils.utc_now_as_iso_string()))

        # Get the existing list of messages for this dataset, if it exists, otherwise initialise with []
        participant_td = participants_traced_data_map[participant_uuid]
        participant_dataset_messages = participant_td.get(message_dataset, [])

        # Append this message to the list of messages for this dataset, and write-back to TracedData.
        participant_dataset_messages = participant_dataset_messages.copy()
        participant_dataset_messages.append(dict(message))
        participant_td.append_data(
            {message_dataset: participant_dataset_messages},
            Metadata(user, Metadata.get_call_location(), TimeUtils.utc_now_as_iso_string())
        )
        # Append the message's traced data, as it contains the history of which filters were passed.
        message.hide_keys(message.keys(), Metadata(user, Metadata.get_call_location(), TimeUtils.utc_now_as_iso_string()))
        participant_td.append_traced_data(
            "message_history", message,
            Metadata(user, Metadata.get_call_location(), TimeUtils.utc_now_as_iso_string())
        )

    return participants_traced_data_map

=======
        for dataset_config in analysis_dataset_config:
            if message["dataset"] in dataset_config.engagement_db_datasets:
                message_analysis_dataset = dataset_config.analysis_dataset

        if participant_uuid not in participants_traced_data_map.keys():

            participant_td = TracedData({message_analysis_dataset: [message.serialize()]},
                                        Metadata(user, Metadata.get_call_location(), TimeUtils.utc_now_as_iso_string()))
            participants_traced_data_map[participant_uuid] = participant_td

        else:

            if message_analysis_dataset in participants_traced_data_map[participant_uuid].keys():
                message_dataset_map = participants_traced_data_map[participant_uuid].get(message_analysis_dataset)
                message_dataset_map_copy = message_dataset_map.copy()
                message_dataset_map_copy.append(message.serialize())

                participants_traced_data_map[participant_uuid].append_data({message_analysis_dataset: message_dataset_map_copy},
                                                                       Metadata(user, Metadata.get_call_location(),
                                                                                TimeUtils.utc_now_as_iso_string()))
            else:
                participants_traced_data_map[participant_uuid].append_data({message_analysis_dataset: [message.serialize()]},
                                        Metadata(user, Metadata.get_call_location(), TimeUtils.utc_now_as_iso_string()))
    return  participants_traced_data_map
>>>>>>> 4a4ce074

def generate_analysis_files(user, pipeline_config, engagement_db, engagement_db_datasets_cache_dir):

    messages_map = _get_project_messages_from_engagement_db(pipeline_config.analysis_dataset_config, engagement_db,
                                               engagement_db_datasets_cache_dir)

    messages_traced_data = _convert_messages_to_traced_data(user, messages_map)

    messages_traced_data = filter_messages(user, messages_traced_data, pipeline_config)

    participants_traced_data_map = _fold_messages_by_uid(user, messages_traced_data, pipeline_config.analysis_dataset_config)

    participants_traced_data_map = filter_participants(user, participants_traced_data_map, pipeline_config)

    participants_traced_data_map = run_data_wrangling_functions(user, participants_traced_data_map, pipeline_config.analysis_dataset_config)

    return participants_traced_data_map<|MERGE_RESOLUTION|>--- conflicted
+++ resolved
@@ -30,14 +30,9 @@
     cache = AnalysisCache(f"{cache_path}/engagement_db_to_analysis")
 
     engagement_db_dataset_messages_map = {}  # of engagement_db_dataset to list of messages
-<<<<<<< HEAD
-    for config in analysis_configurations:
-        for engagement_db_dataset in config.engagement_db_datasets:
-=======
     for dataset_config in analysis_dataset_config:
         for engagement_db_dataset in dataset_config.engagement_db_datasets:
 
->>>>>>> 4a4ce074
             messages = []
             latest_message_timestamp = cache.get_latest_message_timestamp(engagement_db_dataset)
             if latest_message_timestamp is not None:
@@ -113,12 +108,8 @@
 
     return messages_traced_data
 
-<<<<<<< HEAD
 
-def _fold_messages_by_uid(user, messages_traced_data):
-=======
 def _fold_messages_by_uid(user, messages_traced_data, analysis_dataset_config):
->>>>>>> 4a4ce074
     """
     Groups Messages TracedData objects into Individual TracedData objects.
 
@@ -136,8 +127,10 @@
     for message in messages_traced_data:
         
         participant_uuid = message["participant_uuid"]
+        for dataset_config in analysis_dataset_config:
+            if message["dataset"] in dataset_config.engagement_db_datasets:
+                message_analysis_dataset = dataset_config.analysis_dataset
 
-<<<<<<< HEAD
         # Create an empty TracedData for this participant if this participant hasn't been seen yet.
         if participant_uuid not in participants_traced_data_map.keys():
             participants_traced_data_map[participant_uuid] = \
@@ -145,13 +138,13 @@
 
         # Get the existing list of messages for this dataset, if it exists, otherwise initialise with []
         participant_td = participants_traced_data_map[participant_uuid]
-        participant_dataset_messages = participant_td.get(message_dataset, [])
+        participant_dataset_messages = participant_td.get(message_analysis_dataset, [])
 
         # Append this message to the list of messages for this dataset, and write-back to TracedData.
         participant_dataset_messages = participant_dataset_messages.copy()
         participant_dataset_messages.append(dict(message))
         participant_td.append_data(
-            {message_dataset: participant_dataset_messages},
+            {message_analysis_dataset: participant_dataset_messages},
             Metadata(user, Metadata.get_call_location(), TimeUtils.utc_now_as_iso_string())
         )
         # Append the message's traced data, as it contains the history of which filters were passed.
@@ -163,32 +156,6 @@
 
     return participants_traced_data_map
 
-=======
-        for dataset_config in analysis_dataset_config:
-            if message["dataset"] in dataset_config.engagement_db_datasets:
-                message_analysis_dataset = dataset_config.analysis_dataset
-
-        if participant_uuid not in participants_traced_data_map.keys():
-
-            participant_td = TracedData({message_analysis_dataset: [message.serialize()]},
-                                        Metadata(user, Metadata.get_call_location(), TimeUtils.utc_now_as_iso_string()))
-            participants_traced_data_map[participant_uuid] = participant_td
-
-        else:
-
-            if message_analysis_dataset in participants_traced_data_map[participant_uuid].keys():
-                message_dataset_map = participants_traced_data_map[participant_uuid].get(message_analysis_dataset)
-                message_dataset_map_copy = message_dataset_map.copy()
-                message_dataset_map_copy.append(message.serialize())
-
-                participants_traced_data_map[participant_uuid].append_data({message_analysis_dataset: message_dataset_map_copy},
-                                                                       Metadata(user, Metadata.get_call_location(),
-                                                                                TimeUtils.utc_now_as_iso_string()))
-            else:
-                participants_traced_data_map[participant_uuid].append_data({message_analysis_dataset: [message.serialize()]},
-                                        Metadata(user, Metadata.get_call_location(), TimeUtils.utc_now_as_iso_string()))
-    return  participants_traced_data_map
->>>>>>> 4a4ce074
 
 def generate_analysis_files(user, pipeline_config, engagement_db, engagement_db_datasets_cache_dir):
 
