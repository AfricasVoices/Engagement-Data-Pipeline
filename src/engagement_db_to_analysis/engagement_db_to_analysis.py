--- conflicted
+++ resolved
@@ -3,11 +3,6 @@
 from core_data_modules.traced_data.io import TracedDataJsonIO
 from core_data_modules.util import TimeUtils
 
-<<<<<<< HEAD
-from src.engagement_db_to_analysis.automated_analysis import run_automated_analysis
-=======
-from src.engagement_db_to_analysis.analysis_files import export_production_file, export_analysis_file
->>>>>>> 4af69716
 from src.engagement_db_to_analysis.cache import AnalysisCache
 from src.engagement_db_to_analysis.code_imputation_functions import (impute_codes_by_message,
                                                                      impute_codes_by_column_traced_data)
