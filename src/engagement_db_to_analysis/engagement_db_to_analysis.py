from core_data_modules.logging import Logger
from core_data_modules.util import TimeUtils
from core_data_modules.traced_data import TracedData, Metadata

from src.engagement_db_to_analysis.cache import AnalysisCache
from src.engagement_db_to_analysis.traced_data_filters import filter_messages


log = Logger(__name__)


def _get_project_messages_from_engagement_db(analysis_configurations, engagement_db, cache_path=None):
    """
    Gets project messages from engagement database.

    :param analysis_config: Analysis dataset configuration in pipeline configuration module.
    :type analysis_config: pipeline_config.analysis_configs
    :param engagement_db: Engagement database to download the messages from.
    :type engagement_db: engagement_database.EngagementDatabase
    :param cache_path: Path to a directory to use to cache results needed for incremental operation.
                       If None, runs in non-incremental mode.
    :type cache_path: str
    :return: engagement_db_dataset_messages_map of engagement_db_dataset to list of messages.
    :rtype: dict of str -> list of engagement_database.data_models.Message
    """

    if cache_path is None:
        cache = None
        log.warning(f"No `cache_path` provided. This tool will perform a full download of project messages from engagement database")
    else:
        log.info(f"Initialising EngagementAnalysisCache at '{cache_path}/engagement_db_to_analysis'")
        cache = AnalysisCache(f"{cache_path}/engagement_db_to_analysis")

    engagement_db_dataset_messages_map = {}  # of engagement_db_dataset to list of messages
    for analysis_dataset_config in analysis_configurations:
        for engagement_db_dataset in analysis_dataset_config.engagement_db_datasets:
            messages = []
            latest_message_timestamp = None if cache is None else cache.get_latest_message_timestamp(engagement_db_dataset)
            if latest_message_timestamp is not None:
                log.info(f"Performing incremental download for {engagement_db_dataset} messages...")

                # Download messages that have been updated/created after the previous run
                incremental_messages_filter = lambda q: q \
                    .where("dataset", "==", engagement_db_dataset) \
                    .where("last_updated", ">", latest_message_timestamp)

                messages.extend(engagement_db.get_messages(filter=incremental_messages_filter))

                # Check and remove cache messages that have been ws corrected after the previous run
                ws_corrected_messages_filter = lambda q: q \
                    .where("previous_datasets", "array_contains", engagement_db_dataset) \
                    .where("last_updated", ">", latest_message_timestamp)

                ws_corrected_messages = engagement_db.get_messages(filter=ws_corrected_messages_filter)

                cache_messages = cache.get_messages(engagement_db_dataset)
                for msg in cache_messages:
                    if msg.message_id in {msg.message_id for msg in ws_corrected_messages}:
                        continue
                    messages.append(msg)

            else:
                log.warning(f"Performing a full download for {engagement_db_dataset} messages...")

                full_download_filter = lambda q: q \
                    .where("dataset", "==", engagement_db_dataset)

                messages.extend(engagement_db.get_messages(filter=full_download_filter))

            engagement_db_dataset_messages_map[engagement_db_dataset] = messages

            # Update latest_message_timestamp
            for msg in messages:
                msg_last_updated = msg.last_updated
                if latest_message_timestamp is None or msg_last_updated > latest_message_timestamp:
                    latest_message_timestamp = msg_last_updated

            if cache is not None:
                # Export latest message timestamp to cache
                if latest_message_timestamp is not None:
                    cache.set_latest_message_timestamp(engagement_db_dataset, latest_message_timestamp)

                # Export project engagement_dataset files
                if len(messages) > 0:
                    cache.set_messages(engagement_db_dataset, messages)

    return engagement_db_dataset_messages_map


def _convert_messages_to_traced_data(user, messages_map):
    """
    Converts messages dict objects to TracedData objects.

    :param user: Identifier of user running the pipeline.
    :type user: str
    :param messages_map: Dict of engagement db dataset -> list of Messages in that dataset.
    :type messages_map: dict of str -> list of engagement_database.data_models.Message
    :return: A list of Traced data message objects.
    :type: list of Traced data
    """
    messages_traced_data = []
    for engagement_db_dataset in messages_map:
        engagement_db_dataset_messages = messages_map[engagement_db_dataset]
        for msg in engagement_db_dataset_messages:
            messages_traced_data.append(TracedData(
                msg.to_dict(serialize_datetimes_to_str=True),
                Metadata(user, Metadata.get_call_location(), TimeUtils.utc_now_as_iso_string())
            ))

    log.info(f"Converted {len(messages_traced_data)} raw messages to TracedData")

    return messages_traced_data


def _fold_messages_by_uid(user, messages_traced_data):
    """
    Groups Messages TracedData objects into Individual TracedData objects.

    :param user: Identifier of user running the pipeline.
    :type user: str
    :param messages_traced_data: Messages TracedData objects to group.
    :type messages_traced_data: list of TracedData
    :return: Individual TracedData objects.
    :rtype: dict of uid -> individual TracedData objects.
    """

    participants_traced_data_map = {}
    for message in messages_traced_data:
        participant_uuid = message["participant_uuid"]
        message_dataset = message["dataset"]

        # Create an empty TracedData for this participant if this participant hasn't been seen yet.
        if participant_uuid not in participants_traced_data_map.keys():
            participants_traced_data_map[participant_uuid] = \
                TracedData({}, Metadata(user, Metadata.get_call_location(), TimeUtils.utc_now_as_iso_string()))

        # Get the existing list of messages for this dataset, if it exists, otherwise initialise with []
        participant_td = participants_traced_data_map[participant_uuid]
        participant_dataset_messages = participant_td.get(message_dataset, [])

        # Append this message to the list of messages for this dataset, and write-back to TracedData.
        participant_dataset_messages = participant_dataset_messages.copy()
        participant_dataset_messages.append(dict(message))
        participant_td.append_data(
            {message_dataset: participant_dataset_messages},
            Metadata(user, Metadata.get_call_location(), TimeUtils.utc_now_as_iso_string())
        )
        # Append the message's traced data, as it contains the history of which filters were passed.
        message.hide_keys(message.keys(), Metadata(user, Metadata.get_call_location(), TimeUtils.utc_now_as_iso_string()))
        participant_td.append_traced_data(
            "message_history", message,
            Metadata(user, Metadata.get_call_location(), TimeUtils.utc_now_as_iso_string())
        )

    return participants_traced_data_map


def generate_analysis_files(user, pipeline_config, engagement_db, cache_path=None):

<<<<<<< HEAD
    messages_map = _get_project_messages_from_engagement_db(pipeline_config.analysis_config, engagement_db, cache_path)
=======
    messages_map = _get_project_messages_from_engagement_db(pipeline_config.analysis_configs.dataset_configurations, engagement_db,
                                               engagement_db_datasets_cache_dir)
>>>>>>> d07d0268

    messages_traced_data = _convert_messages_to_traced_data(user, messages_map)

    messages_traced_data = filter_messages(user, messages_traced_data, pipeline_config)

    participants_traced_data_map = _fold_messages_by_uid(user, messages_traced_data)

    return participants_traced_data_map<|MERGE_RESOLUTION|>--- conflicted
+++ resolved
@@ -157,13 +157,8 @@
 
 def generate_analysis_files(user, pipeline_config, engagement_db, cache_path=None):
 
-<<<<<<< HEAD
-    messages_map = _get_project_messages_from_engagement_db(pipeline_config.analysis_config, engagement_db, cache_path)
-=======
-    messages_map = _get_project_messages_from_engagement_db(pipeline_config.analysis_configs.dataset_configurations, engagement_db,
-                                               engagement_db_datasets_cache_dir)
->>>>>>> d07d0268
-
+    messages_map = _get_project_messages_from_engagement_db(pipeline_config.analysis_configs.dataset_configurations, engagement_db, cache_path)
+  
     messages_traced_data = _convert_messages_to_traced_data(user, messages_map)
 
     messages_traced_data = filter_messages(user, messages_traced_data, pipeline_config)
