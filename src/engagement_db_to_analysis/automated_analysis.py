--- conflicted
+++ resolved
@@ -1,11 +1,6 @@
 from core_data_modules.analysis import (engagement_counts, repeat_participations, theme_distributions, sample_messages,
-<<<<<<< HEAD
-                                        AnalysisConfiguration)
+                                        AnalysisConfiguration, traffic_analysis)
 from core_data_modules.analysis.mapping import participation_maps, kenya_mapper, somalia_mapper
-=======
-                                        AnalysisConfiguration, traffic_analysis)
-from core_data_modules.analysis.mapping import participation_maps, kenya_mapper
->>>>>>> d852fc1f
 from core_data_modules.logging import Logger
 from core_data_modules.util import IOUtils
 
