import json

from core_data_modules.logging import Logger
from storage.google_cloud import google_cloud_utils

from src.google_form_to_engagement_db.google_forms_client import GoogleFormsClient

log = Logger(__name__)


class GoogleFormsClientConfiguration:
    def __init__(self, credentials_file_url):
        self.credentials_file_url = credentials_file_url

    def init_google_forms_client(self, google_cloud_credentials_file_path):
        log.info(f"Initialising Google Forms client with credentials file {self.credentials_file_url}...")
        form_credentials = json.loads(
            google_cloud_utils.download_blob_to_string(google_cloud_credentials_file_path, self.credentials_file_url)
        )
        google_forms_client = GoogleFormsClient(form_credentials)
        log.info("Initialised Google Forms client")

        return google_forms_client


class GoogleFormParticipantIdTypes:
    # TODO: Consider moving this to core
    KENYA_MOBILE_NUMBER = "kenya_mobile_number"


class ParticipantIdConfiguration:
    def __init__(self, question_title, id_type):
        """
        Configuration for a participant uuid question.

        :param question_title: Question title. This is the text presented to the form user for this question
                               e.g. "What is your phone number?"
        :type question_title: str
        :param id_type: See `GoogleFormParticipantIdTypes`.
        :type id_type: str
        """
        self.question_title = question_title
        self.id_type = id_type


class QuestionConfiguration:
    def __init__(self, question_titles, engagement_db_dataset, answers_delimeter="; "):
        """
        :param question_titles: Question titles. This are the texts presented to the form user for these questions
<<<<<<< HEAD
                               e.g. ["Do you live in a town/city?"]
=======
                               e.g. ["Do you live in a town/city?", "which town/city?"]
>>>>>>> 2a5b9701
        :type question_titles: list of str
        :param engagement_db_dataset: Name of the dataset to use in the engagement database.
        :type engagement_db_dataset: str
        :param answers_delimeter: a character for specifying the boundary between the answers given for multiple
                                `question_titles` 
        :type answers_delimeter: str
        """
        self.question_titles = question_titles
        self.engagement_db_dataset = engagement_db_dataset
        self.answers_delimeter = answers_delimeter


class GoogleFormToEngagementDBConfiguration:
    def __init__(self, form_id, question_configurations, participant_id_configuration=None, ignore_invalid_mobile_numbers=False):
        """
        :param form_id: Id of Google Form to sync.
        :type form_id: str
        :param question_configurations: Configuration for each question on the Google Form to sync.
        :type question_configurations: list of QuestionConfiguration
        :param participant_id_configuration: Optional configuration for the participant uuid.
                                               If set, the participant uuid will be derived from the answer to an
                                               id question, otherwise it will be set to the form response id.
        :type participant_id_configuration: ParticipantIdConfiguration | None
        ignore_invalid_mobile_numbers: bool = False
        ignore_invalid_mobile_numbers: Whether to ignore invalid mobile numbers during validation.
<<<<<<< HEAD
=======
                                    If a participant provides an invalid mobile number, instead of the pipeline terminating with a valueError
                                    the participant uuid will be derived from the form response id.                               
>>>>>>> 2a5b9701
        """
        self.form_id = form_id
        self.question_configurations = question_configurations
        self.participant_id_configuration = participant_id_configuration
        self.ignore_invalid_mobile_numbers = ignore_invalid_mobile_numbers

<<<<<<< HEAD
        if participant_id_configuration.id_type not in [GoogleFormParticipantIdTypes.KENYA_MOBILE_NUMBER]:
=======
        if participant_id_configuration is not None and participant_id_configuration.id_type not in \
            [GoogleFormParticipantIdTypes.KENYA_MOBILE_NUMBER]:
>>>>>>> 2a5b9701
            assert ignore_invalid_mobile_numbers == False, f"`ignore_invalid_mobile_numbers` cannot be set to True " \
                f"if participant id type is {participant_id_configuration.id_type}. See `GoogleFormToEngagementDBConfiguration`"


class GoogleFormSource:
    def __init__(self, google_form_client, sync_config):
        """
        :param google_form_client: Google Form client configuration
        :type google_form_client: GoogleFormsClientConfiguration
        :param sync_config: Sync configuration
        :type sync_config: GoogleFormToEngagementDBConfiguration
        """
        self.google_form_client = google_form_client
        self.sync_config = sync_config<|MERGE_RESOLUTION|>--- conflicted
+++ resolved
@@ -47,11 +47,7 @@
     def __init__(self, question_titles, engagement_db_dataset, answers_delimeter="; "):
         """
         :param question_titles: Question titles. This are the texts presented to the form user for these questions
-<<<<<<< HEAD
-                               e.g. ["Do you live in a town/city?"]
-=======
                                e.g. ["Do you live in a town/city?", "which town/city?"]
->>>>>>> 2a5b9701
         :type question_titles: list of str
         :param engagement_db_dataset: Name of the dataset to use in the engagement database.
         :type engagement_db_dataset: str
@@ -77,23 +73,16 @@
         :type participant_id_configuration: ParticipantIdConfiguration | None
         ignore_invalid_mobile_numbers: bool = False
         ignore_invalid_mobile_numbers: Whether to ignore invalid mobile numbers during validation.
-<<<<<<< HEAD
-=======
                                     If a participant provides an invalid mobile number, instead of the pipeline terminating with a valueError
                                     the participant uuid will be derived from the form response id.                               
->>>>>>> 2a5b9701
         """
         self.form_id = form_id
         self.question_configurations = question_configurations
         self.participant_id_configuration = participant_id_configuration
         self.ignore_invalid_mobile_numbers = ignore_invalid_mobile_numbers
 
-<<<<<<< HEAD
-        if participant_id_configuration.id_type not in [GoogleFormParticipantIdTypes.KENYA_MOBILE_NUMBER]:
-=======
         if participant_id_configuration is not None and participant_id_configuration.id_type not in \
             [GoogleFormParticipantIdTypes.KENYA_MOBILE_NUMBER]:
->>>>>>> 2a5b9701
             assert ignore_invalid_mobile_numbers == False, f"`ignore_invalid_mobile_numbers` cannot be set to True " \
                 f"if participant id type is {participant_id_configuration.id_type}. See `GoogleFormToEngagementDBConfiguration`"
 
