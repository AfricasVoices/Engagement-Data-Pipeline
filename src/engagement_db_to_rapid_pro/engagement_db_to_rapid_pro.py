from core_data_modules.logging import Logger
from engagement_database.data_models import MessageStatuses

from src.engagement_db_to_rapid_pro.configuration import WriteModes

log = Logger(__name__)

# Value to write to a Rapid Pro contact field if we're only indicating the presence of an answer
_PRESENCE_VALUE = "#ENGAGEMENT-DATABASE-HAS-RESPONSE"


def sync_engagement_db_to_rapid_pro(engagement_db, rapid_pro, uuid_table, sync_config):
    """
    Synchronises an engagement database to Rapid Pro.

    :param engagement_db: Engagement database to sync to.
    :type engagement_db: engagement_database.EngagementDatabase
    :param rapid_pro: Rapid Pro client to sync from.
    :type rapid_pro: rapid_pro_tools.rapid_pro_client.RapidProClient
    :param uuid_table: UUID table to use to de-identify contact urns.
    :type uuid_table: id_infrastructure.firestore_uuid_table.FirestoreUuidTable
    :param sync_config: Configuration for the sync.
    :type sync_config: src.engagement_db_to_rapid_pro.configuration.EngagementDBToRapidProConfiguration
    """
    # Get all messages to sync.
    # Only sync live messages. Anything else means we should signal Rapid Pro to request the data again if it can.
    # TODO: This could get expensive as the number of datasets increases, in which case we can optimise by adding
    #       an array-contains filter on the dataset field, so we only need to download messages in the datasets we
    #       want to sync.
    messages = engagement_db.get_messages(filter=lambda q: q.where("status", "in", [MessageStatuses.LIVE]))

    # Organise messages by participant then by engagement db dataset.
    participants = dict()  # of participant_uuid -> (dict of dataset -> list of Message)
    for msg in messages:
        if msg.participant_uuid not in participants:
            participants[msg.participant_uuid] = dict()
        participant = participants[msg.participant_uuid]

        if msg.dataset not in participant:
            participant[msg.dataset] = []
        dataset = participant[msg.dataset]

        dataset.append(msg)

    # Make sure all the contact fields exist in the Rapid Pro workspace.
    existing_contact_field_keys = [f.key for f in rapid_pro.get_fields()]
    contact_fields_to_sync = [dataset_config.rapid_pro_contact_field for dataset_config in sync_config.normal_datasets]
    for contact_field in contact_fields_to_sync:
        if contact_field.key not in existing_contact_field_keys:
            rapid_pro.create_field(contact_field.label, contact_field.key)

    # Sync each participant to Rapid Pro.
    for i, (participant_uuid, datasets) in enumerate(participants.items()):
        log.info(f"Syncing participant {i + 1}/{len(participants)}: {participant_uuid}...")
        # Re-identify the participant
        urn = uuid_table.uuid_to_data(participant_uuid)

        # Build a dictionary of contact_field -> value to write for each normal dataset.
        contact_fields = dict()
        for dataset_config in sync_config.normal_datasets:
            # Find all the messages from this participant that are relevant to this dataset.
            message_strings = []
            for dataset in dataset_config.engagement_db_datasets:
                messages = datasets.get(dataset, [])
                message_strings.extend([f"\"{m.text}\" - engagement_db.{dataset}" for m in messages])

            # Only overwrite this contact field if there is data to write or it's ok to clear a field.
            if len(message_strings) > 0:
                if sync_config.write_mode == WriteModes.SHOW_PRESENCE:
                    contact_fields[dataset_config.rapid_pro_contact_field.key] = _PRESENCE_VALUE
                else:
                    assert sync_config.write_mode == WriteModes.CONCATENATE_TEXTS
<<<<<<< HEAD
                    contact_fields[dataset_config.rapid_pro_contact_field.key] = ";".join([m.text for m in messages])
=======
                    contact_fields[dataset_config.rapid_pro_contact_field] = "; ".join(message_strings)
>>>>>>> 277d9b8f
            elif sync_config.allow_clearing_fields:
                contact_fields[dataset_config.rapid_pro_contact_field.key] = ""

        # TODO: Detect and update consent status

        # TODO: Update special group membership status e.g listening groups

        # Write the contact fields to rapid pro
        rapid_pro.update_contact(urn, contact_fields=contact_fields)<|MERGE_RESOLUTION|>--- conflicted
+++ resolved
@@ -70,11 +70,7 @@
                     contact_fields[dataset_config.rapid_pro_contact_field.key] = _PRESENCE_VALUE
                 else:
                     assert sync_config.write_mode == WriteModes.CONCATENATE_TEXTS
-<<<<<<< HEAD
-                    contact_fields[dataset_config.rapid_pro_contact_field.key] = ";".join([m.text for m in messages])
-=======
-                    contact_fields[dataset_config.rapid_pro_contact_field] = "; ".join(message_strings)
->>>>>>> 277d9b8f
+                    contact_fields[dataset_config.rapid_pro_contact_field.key] = "; ".join(message_strings)
             elif sync_config.allow_clearing_fields:
                 contact_fields[dataset_config.rapid_pro_contact_field.key] = ""
 
